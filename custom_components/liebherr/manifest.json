--- conflicted
+++ resolved
@@ -1,13 +1,9 @@
 {
     "domain": "liebherr",
     "name": "Liebherr",
-<<<<<<< HEAD
-    "version": "0.0.9",
-=======
     "documentation": "https://github.com/bhuebschen/liebherr",
     "issue_tracker": "https://github.com/bhuebschen/liebherr/issues",
     "version": "0.0.8",
->>>>>>> 4a592fdd
     "dependencies": [],
     "config_flow": true,
     "iot_class": "cloud_polling",
